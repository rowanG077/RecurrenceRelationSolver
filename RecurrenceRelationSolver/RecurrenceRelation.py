--- conflicted
+++ resolved
@@ -94,7 +94,74 @@
 
         return re.sub("\*\*", "^", raw)
 
-<<<<<<< HEAD
+    def _getSolution(self, characteristicEq):
+        """
+        get the closed form equation given the characteristic equation.
+        Get the fucking shit
+
+        Args:
+            characteristicEq (sympy expression): The characteristic equation
+        
+        Returns:
+            sympy expression: The closed form solved
+        """
+        self._degree = 2
+        self._initialConditions = {
+            0: sympy.sympify(1),
+            1: sympy.sympify(10)
+        }
+        characteristicEq = sympy.sympify("r**2 - 10*r + 1", { "r": sympy.var("r") })
+
+        # get roots of characteristic equations and remove
+        # the complex roots
+        realRoots = { s:m for (s,m) in sympy.roots(characteristicEq).items() if sympy.I not in s.atoms() }
+        # the sum of the multiplicity must be the same as the degree
+        # else we can't solve the equation 
+
+        if sum(realRoots.values()) != self._degree:
+            msg = "The characteristic equation \"%s\" has the following real roots: %s, and the multiplicities is not the same as the degree" % (str(characteristicEq), str(realRoots))
+            raise RecurrenceSolveFailed(msg)
+
+        ctx = {
+            "n": sympy.var("n", integer = True)
+        }
+
+        # Generate general solution
+        generalSolutionTerms = []
+        for i, (s,m) in enumerate(realRoots.items()):
+            terms = []
+            for j in range(0, m):
+                varname = "p%d%d" % (i,j)
+                ctx[varname] = sympy.var(varname)
+                terms.append("(%s * n**%d)" % (varname, j))
+
+            generalSolutionTerms.append("(%s)*(%s)**n" % ("+".join(terms), str(s)))
+
+        rawGeneralSolution = '+'.join(generalSolutionTerms)
+
+        # Create system of equation using initial conditions
+        equations = []
+        for i,c in self._initialConditions.items():
+            raw = rawGeneralSolution + ("-(%s)" % str(c))
+            eq = sympy.sympify(raw, ctx).subs(ctx["n"], i)
+            equations.append(eq)
+        
+        # Solve the system of equation
+        solveSymbols = [ e for n, e in ctx.items() if n != "n" ]
+        solutions = linsolve(equations, solveSymbols)
+        
+        if len(solutions) == 0:
+            raise RecurrenceSolveFailed("No solution to the system of equations to find the alfas could be found.")
+
+        solution = list(solutions)[0]
+
+        # fill in the solution of the system
+        solved = sympy.sympify(rawGeneralSolution, ctx)
+        for symbol, sub in zip(solveSymbols, list(solution)):
+            solved = solved.subs(symbol, sub)
+
+        return solved
+
     def analyseExpression(self, expr):
 
         expandedTree = expr.expand()
@@ -128,87 +195,20 @@
             else:
                 nonHomogenous += arg
         return degree, homogenous, nonHomogenous, linear
-=======
-    def _getSolution(self, characteristicEq):
-        """
-        get the closed form equation given the characteristic equation.
-        Get the fucking shit
-
-        Args:
-            characteristicEq (sympy expression): The characteristic equation
-        
-        Returns:
-            sympy expression: The closed form solved
-        """
-        self._degree = 2
-        self._initialConditions = {
-            0: sympy.sympify(1),
-            1: sympy.sympify(10)
-        }
-        characteristicEq = sympy.sympify("r**2 - 10*r + 1", { "r": sympy.var("r") })
-
-        # get roots of characteristic equations and remove
-        # the complex roots
-        realRoots = { s:m for (s,m) in sympy.roots(characteristicEq).items() if sympy.I not in s.atoms() }
-        # the sum of the multiplicity must be the same as the degree
-        # else we can't solve the equation 
-
-        if sum(realRoots.values()) != self._degree:
-            msg = "The characteristic equation \"%s\" has the following real roots: %s, and the multiplicities is not the same as the degree" % (str(characteristicEq), str(realRoots))
+
+
+    def _solve(self):
+        """
+        Solve the recurrence relation into a closed form
+
+        Returns:
+            String: The solved recurrence relation in string format
+        """
+        self._degree, homogenous, nonHomogenous, linear = self.analyseExpression(self._recurrence)
+
+        if not linear:
+            msg = "The equation is not linear"
             raise RecurrenceSolveFailed(msg)
-
-        ctx = {
-            "n": sympy.var("n", integer = True)
-        }
-
-        # Generate general solution
-        generalSolutionTerms = []
-        for i, (s,m) in enumerate(realRoots.items()):
-            terms = []
-            for j in range(0, m):
-                varname = "p%d%d" % (i,j)
-                ctx[varname] = sympy.var(varname)
-                terms.append("(%s * n**%d)" % (varname, j))
-
-            generalSolutionTerms.append("(%s)*(%s)**n" % ("+".join(terms), str(s)))
-
-        rawGeneralSolution = '+'.join(generalSolutionTerms)
-
-        # Create system of equation using initial conditions
-        equations = []
-        for i,c in self._initialConditions.items():
-            raw = rawGeneralSolution + ("-(%s)" % str(c))
-            eq = sympy.sympify(raw, ctx).subs(ctx["n"], i)
-            equations.append(eq)
-        
-        # Solve the system of equation
-        solveSymbols = [ e for n, e in ctx.items() if n != "n" ]
-        solutions = linsolve(equations, solveSymbols)
-        
-        if len(solutions) == 0:
-            raise RecurrenceSolveFailed("No solution to the system of equations to find the alfas could be found.")
-
-        solution = list(solutions)[0]
-
-        # fill in the solution of the system
-        solved = sympy.sympify(rawGeneralSolution, ctx)
-        for symbol, sub in zip(solveSymbols, list(solution)):
-            solved = solved.subs(symbol, sub)
-
-        return solved
-
-
->>>>>>> 48aa302f
-
-    def _solve(self):
-        """
-        Solve the recurrence relation into a closed form
-
-        Returns:
-            String: The solved recurrence relation in string format
-        """
-        degree, homogenous, nonHomogenous, linear = self.analyseExpression(self._recurrence)
-        
 
         return "Solved"
 
